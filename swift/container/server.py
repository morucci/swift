# Copyright (c) 2010-2011 OpenStack, LLC.
#
# Licensed under the Apache License, Version 2.0 (the "License");
# you may not use this file except in compliance with the License.
# You may obtain a copy of the License at
#
#    http://www.apache.org/licenses/LICENSE-2.0
#
# Unless required by applicable law or agreed to in writing, software
# distributed under the License is distributed on an "AS IS" BASIS,
# WITHOUT WARRANTIES OR CONDITIONS OF ANY KIND, either express or
# implied.
# See the License for the specific language governing permissions and
# limitations under the License.

from __future__ import with_statement

import os
import time
import traceback
from urllib import unquote
from xml.sax import saxutils
from datetime import datetime

import simplejson
from eventlet.timeout import Timeout
from eventlet import TimeoutError
from webob import Request, Response
from webob.exc import HTTPAccepted, HTTPBadRequest, HTTPConflict, \
    HTTPCreated, HTTPInternalServerError, HTTPNoContent, \
    HTTPNotFound, HTTPPreconditionFailed, HTTPMethodNotAllowed

from swift.common.db import ContainerBroker
from swift.common.utils import get_logger, get_param, hash_path, \
<<<<<<< HEAD
    normalize_timestamp, storage_directory, split_path, urlparse, \
    validate_sync_to
=======
    normalize_timestamp, storage_directory, split_path, XML_EXTRA_ENTITIES
>>>>>>> 866ffd39
from swift.common.constraints import CONTAINER_LISTING_LIMIT, \
    check_mount, check_float, check_utf8
from swift.common.bufferedhttp import http_connect
from swift.common.exceptions import ConnectionTimeout
from swift.common.db_replicator import ReplicatorRpc

DATADIR = 'containers'


class ContainerController(object):
    """WSGI Controller for the container server."""

    # Ensure these are all lowercase
    save_headers = ['x-container-read', 'x-container-write',
                    'x-container-sync-key', 'x-container-sync-to']

    def __init__(self, conf):
        self.logger = get_logger(conf, log_route='container-server')
        self.root = conf.get('devices', '/srv/node/')
        self.mount_check = conf.get('mount_check', 'true').lower() in \
                              ('true', 't', '1', 'on', 'yes', 'y')
        self.node_timeout = int(conf.get('node_timeout', 3))
        self.conn_timeout = float(conf.get('conn_timeout', 0.5))
        self.allowed_sync_hosts = [h.strip()
            for h in conf.get('allowed_sync_hosts', '127.0.0.1').split(',')
            if h.strip()]
        self.replicator_rpc = ReplicatorRpc(self.root, DATADIR,
            ContainerBroker, self.mount_check, logger=self.logger)

    def _get_container_broker(self, drive, part, account, container):
        """
        Get a DB broker for the container.

        :param drive: drive that holds the container
        :param part: partition the container is in
        :param account: account name
        :param container: container name
        :returns: ContainerBroker object
        """
        hsh = hash_path(account, container)
        db_dir = storage_directory(DATADIR, part, hsh)
        db_path = os.path.join(self.root, drive, db_dir, hsh + '.db')
        return ContainerBroker(db_path, account=account, container=container,
                               logger=self.logger)

    def account_update(self, req, account, container, broker):
        """
        Update the account server with latest container info.

        :param req: webob.Request object
        :param account: account name
        :param container: container name
        :param borker: container DB broker object
        :returns: if the account request returns a 404 error code,
                  HTTPNotFound response object, otherwise None.
        """
        account_host = req.headers.get('X-Account-Host')
        account_partition = req.headers.get('X-Account-Partition')
        account_device = req.headers.get('X-Account-Device')
        if all([account_host, account_partition, account_device]):
            account_ip, account_port = account_host.rsplit(':', 1)
            new_path = '/' + '/'.join([account, container])
            info = broker.get_info()
            account_headers = {'x-put-timestamp': info['put_timestamp'],
                'x-delete-timestamp': info['delete_timestamp'],
                'x-object-count': info['object_count'],
                'x-bytes-used': info['bytes_used'],
                'x-trans-id': req.headers.get('x-trans-id', '-')}
            if req.headers.get('x-account-override-deleted', 'no').lower() == \
                    'yes':
                account_headers['x-account-override-deleted'] = 'yes'
            try:
                with ConnectionTimeout(self.conn_timeout):
                    conn = http_connect(account_ip, account_port,
                        account_device, account_partition, 'PUT', new_path,
                        account_headers)
                with Timeout(self.node_timeout):
                    account_response = conn.getresponse()
                    account_response.read()
                    if account_response.status == 404:
                        return HTTPNotFound(request=req)
                    elif account_response.status < 200 or \
                            account_response.status > 299:
                        self.logger.error(_('ERROR Account update failed '
                            'with %(ip)s:%(port)s/%(device)s (will retry '
                            'later): Response %(status)s %(reason)s'),
                            {'ip': account_ip, 'port': account_port,
                             'device': account_device,
                             'status': account_response.status,
                             'reason': account_response.reason})
            except (Exception, TimeoutError):
                self.logger.exception(_('ERROR account update failed with '
                    '%(ip)s:%(port)s/%(device)s (will retry later)'),
                    {'ip': account_ip, 'port': account_port,
                     'device': account_device})
        return None

    def DELETE(self, req):
        """Handle HTTP DELETE request."""
        try:
            drive, part, account, container, obj = split_path(
                unquote(req.path), 4, 5, True)
        except ValueError, err:
            return HTTPBadRequest(body=str(err), content_type='text/plain',
                                request=req)
        if 'x-timestamp' not in req.headers or \
                    not check_float(req.headers['x-timestamp']):
            return HTTPBadRequest(body='Missing timestamp', request=req,
                        content_type='text/plain')
        if self.mount_check and not check_mount(self.root, drive):
            return Response(status='507 %s is not mounted' % drive)
        broker = self._get_container_broker(drive, part, account, container)
        if not os.path.exists(broker.db_file):
            return HTTPNotFound()
        if obj:     # delete object
            broker.delete_object(obj, req.headers.get('x-timestamp'))
            return HTTPNoContent(request=req)
        else:
            # delete container
            if not broker.empty():
                return HTTPConflict(request=req)
            existed = float(broker.get_info()['put_timestamp']) and \
                      not broker.is_deleted()
            broker.delete_db(req.headers['X-Timestamp'])
            if not broker.is_deleted():
                return HTTPConflict(request=req)
            resp = self.account_update(req, account, container, broker)
            if resp:
                return resp
            if existed:
                return HTTPNoContent(request=req)
            return HTTPNotFound()

    def PUT(self, req):
        """Handle HTTP PUT request."""
        try:
            drive, part, account, container, obj = split_path(
                unquote(req.path), 4, 5, True)
            if (account and not check_utf8(account)) or \
                    (container and not check_utf8(container)) or \
                    (obj and not check_utf8(obj)):
                raise ValueError('NULL characters not allowed in names')
        except ValueError, err:
            return HTTPBadRequest(body=str(err), content_type='text/plain',
                                request=req)
        if 'x-timestamp' not in req.headers or \
                    not check_float(req.headers['x-timestamp']):
            return HTTPBadRequest(body='Missing timestamp', request=req,
                        content_type='text/plain')
        if 'x-container-sync-to' in req.headers:
            err = validate_sync_to(req.headers['x-container-sync-to'],
                                   self.allowed_sync_hosts)
            if err:
                return HTTPBadRequest(err)
        if self.mount_check and not check_mount(self.root, drive):
            return Response(status='507 %s is not mounted' % drive)
        timestamp = normalize_timestamp(req.headers['x-timestamp'])
        broker = self._get_container_broker(drive, part, account, container)
        if obj:     # put container object
            if not os.path.exists(broker.db_file):
                return HTTPNotFound()
            broker.put_object(obj, timestamp, int(req.headers['x-size']),
                req.headers['x-content-type'], req.headers['x-etag'])
            return HTTPCreated(request=req)
        else:   # put container
            if not os.path.exists(broker.db_file):
                broker.initialize(timestamp)
                created = True
            else:
                created = broker.is_deleted()
                broker.update_put_timestamp(timestamp)
                if broker.is_deleted():
                    return HTTPConflict(request=req)
            metadata = {}
            metadata.update((key, (value, timestamp))
                for key, value in req.headers.iteritems()
                if key.lower() in self.save_headers or
                   key.lower().startswith('x-container-meta-'))
            if metadata:
                broker.update_metadata(metadata)
            resp = self.account_update(req, account, container, broker)
            if resp:
                return resp
            if created:
                return HTTPCreated(request=req)
            else:
                return HTTPAccepted(request=req)

    def HEAD(self, req):
        """Handle HTTP HEAD request."""
        try:
            drive, part, account, container, obj = split_path(
                unquote(req.path), 4, 5, True)
        except ValueError, err:
            return HTTPBadRequest(body=str(err), content_type='text/plain',
                                request=req)
        if self.mount_check and not check_mount(self.root, drive):
            return Response(status='507 %s is not mounted' % drive)
        broker = self._get_container_broker(drive, part, account, container)
        broker.pending_timeout = 0.1
        broker.stale_reads_ok = True
        if broker.is_deleted():
            return HTTPNotFound(request=req)
        info = broker.get_info()
        headers = {
            'X-Container-Object-Count': info['object_count'],
            'X-Container-Bytes-Used': info['bytes_used'],
            'X-Timestamp': info['created_at'],
            'X-PUT-Timestamp': info['put_timestamp'],
        }
        headers.update((key, value)
            for key, (value, timestamp) in broker.metadata.iteritems()
            if value != '' and (key.lower() in self.save_headers or
                                key.lower().startswith('x-container-meta-')))
        return HTTPNoContent(request=req, headers=headers)

    def GET(self, req):
        """Handle HTTP GET request."""
        try:
            drive, part, account, container, obj = split_path(
                unquote(req.path), 4, 5, True)
        except ValueError, err:
            return HTTPBadRequest(body=str(err), content_type='text/plain',
                                request=req)
        if self.mount_check and not check_mount(self.root, drive):
            return Response(status='507 %s is not mounted' % drive)
        broker = self._get_container_broker(drive, part, account, container)
        broker.pending_timeout = 0.1
        broker.stale_reads_ok = True
        if broker.is_deleted():
            return HTTPNotFound(request=req)
        info = broker.get_info()
        resp_headers = {
            'X-Container-Object-Count': info['object_count'],
            'X-Container-Bytes-Used': info['bytes_used'],
            'X-Timestamp': info['created_at'],
            'X-PUT-Timestamp': info['put_timestamp'],
        }
        resp_headers.update((key, value)
            for key, (value, timestamp) in broker.metadata.iteritems()
            if value != '' and (key.lower() in self.save_headers or
                                key.lower().startswith('x-container-meta-')))
        try:
            path = get_param(req, 'path')
            prefix = get_param(req, 'prefix')
            delimiter = get_param(req, 'delimiter')
            if delimiter and (len(delimiter) > 1 or ord(delimiter) > 254):
                # delimiters can be made more flexible later
                return HTTPPreconditionFailed(body='Bad delimiter')
            marker = get_param(req, 'marker', '')
            end_marker = get_param(req, 'end_marker')
            limit = CONTAINER_LISTING_LIMIT
            given_limit = get_param(req, 'limit')
            if given_limit and given_limit.isdigit():
                limit = int(given_limit)
                if limit > CONTAINER_LISTING_LIMIT:
                    return HTTPPreconditionFailed(request=req,
                        body='Maximum limit is %d' % CONTAINER_LISTING_LIMIT)
            query_format = get_param(req, 'format')
        except (UnicodeDecodeError, ValueError), err:
            return HTTPBadRequest(body='parameters not utf8',
                                  content_type='text/plain', request=req)
        if query_format:
            req.accept = 'application/%s' % query_format.lower()
        out_content_type = req.accept.best_match(
                                ['text/plain', 'application/json',
                                 'application/xml', 'text/xml'],
                                default_match='text/plain')
        container_list = broker.list_objects_iter(limit, marker, end_marker,
                                                  prefix, delimiter, path)
        if out_content_type == 'application/json':
            json_pattern = ['"name":%s', '"hash":"%s"', '"bytes":%s',
                            '"content_type":%s, "last_modified":"%s"']
            json_pattern = '{' + ','.join(json_pattern) + '}'
            json_out = []
            for (name, created_at, size, content_type, etag) in container_list:
                # escape name and format date here
                name = simplejson.dumps(name)
                created_at = datetime.utcfromtimestamp(
                    float(created_at)).isoformat()
                if content_type is None:
                    json_out.append('{"subdir":%s}' % name)
                else:
                    content_type = simplejson.dumps(content_type)
                    json_out.append(json_pattern % (name,
                                                    etag,
                                                    size,
                                                    content_type,
                                                    created_at))
            container_list = '[' + ','.join(json_out) + ']'
        elif out_content_type.endswith('/xml'):
            xml_output = []
            for (name, created_at, size, content_type, etag) in container_list:
                # escape name and format date here
                name = saxutils.escape(name, XML_EXTRA_ENTITIES)
                created_at = datetime.utcfromtimestamp(
                    float(created_at)).isoformat()
                if content_type is None:
                    xml_output.append('<subdir name="%s"><name>%s</name>'
                                      '</subdir>' % (name, name))
                else:
                    content_type = saxutils.escape(content_type,
                                                   XML_EXTRA_ENTITIES)
                    xml_output.append('<object><name>%s</name><hash>%s</hash>'\
                           '<bytes>%d</bytes><content_type>%s</content_type>'\
                           '<last_modified>%s</last_modified></object>' % \
                           (name, etag, size, content_type, created_at))
            container_list = ''.join([
                '<?xml version="1.0" encoding="UTF-8"?>\n',
                '<container name=%s>' % 
                    saxutils.quoteattr(container, XML_EXTRA_ENTITIES),
                ''.join(xml_output), '</container>'])
        else:
            if not container_list:
                return HTTPNoContent(request=req, headers=resp_headers)
            container_list = '\n'.join(r[0] for r in container_list) + '\n'
        ret = Response(body=container_list, request=req, headers=resp_headers)
        ret.content_type = out_content_type
        ret.charset = 'utf-8'
        return ret

    def REPLICATE(self, req):
        """
        Handle HTTP REPLICATE request (json-encoded RPC calls for replication.)
        """
        try:
            post_args = split_path(unquote(req.path), 3)
        except ValueError, err:
            return HTTPBadRequest(body=str(err), content_type='text/plain',
                                request=req)
        drive, partition, hash = post_args
        if self.mount_check and not check_mount(self.root, drive):
            return Response(status='507 %s is not mounted' % drive)
        try:
            args = simplejson.load(req.environ['wsgi.input'])
        except ValueError, err:
            return HTTPBadRequest(body=str(err), content_type='text/plain')
        ret = self.replicator_rpc.dispatch(post_args, args)
        ret.request = req
        return ret

    def POST(self, req):
        """Handle HTTP POST request."""
        try:
            drive, part, account, container = split_path(unquote(req.path), 4)
        except ValueError, err:
            return HTTPBadRequest(body=str(err), content_type='text/plain',
                                  request=req)
        if 'x-timestamp' not in req.headers or \
                not check_float(req.headers['x-timestamp']):
            return HTTPBadRequest(body='Missing or bad timestamp',
                request=req, content_type='text/plain')
        if 'x-container-sync-to' in req.headers:
            err = validate_sync_to(req.headers['x-container-sync-to'],
                                   self.allowed_sync_hosts)
            if err:
                return HTTPBadRequest(err)
        if self.mount_check and not check_mount(self.root, drive):
            return Response(status='507 %s is not mounted' % drive)
        broker = self._get_container_broker(drive, part, account, container)
        if broker.is_deleted():
            return HTTPNotFound(request=req)
        timestamp = normalize_timestamp(req.headers['x-timestamp'])
        metadata = {}
        metadata.update((key, (value, timestamp))
            for key, value in req.headers.iteritems()
            if key.lower() in self.save_headers or
               key.lower().startswith('x-container-meta-'))
        if metadata:
            broker.update_metadata(metadata)
        return HTTPNoContent(request=req)

    def __call__(self, env, start_response):
        start_time = time.time()
        req = Request(env)
        self.logger.txn_id = req.headers.get('x-trans-id', None)
        if not check_utf8(req.path_info):
            res = HTTPPreconditionFailed(body='Invalid UTF8')
        else:
            try:
                if hasattr(self, req.method):
                    res = getattr(self, req.method)(req)
                else:
                    res = HTTPMethodNotAllowed()
            except Exception:
                self.logger.exception(_('ERROR __call__ error with %(method)s'
                    ' %(path)s '), {'method': req.method, 'path': req.path})
                res = HTTPInternalServerError(body=traceback.format_exc())
        trans_time = '%.4f' % (time.time() - start_time)
        log_message = '%s - - [%s] "%s %s" %s %s "%s" "%s" "%s" %s' % (
            req.remote_addr,
            time.strftime('%d/%b/%Y:%H:%M:%S +0000',
                          time.gmtime()),
            req.method, req.path,
            res.status.split()[0], res.content_length or '-',
            req.headers.get('x-trans-id', '-'),
            req.referer or '-', req.user_agent or '-',
            trans_time)
        if req.method.upper() == 'REPLICATE':
            self.logger.debug(log_message)
        else:
            self.logger.info(log_message)
        return res(env, start_response)


def app_factory(global_conf, **local_conf):
    """paste.deploy app factory for creating WSGI container server apps"""
    conf = global_conf.copy()
    conf.update(local_conf)
    return ContainerController(conf)<|MERGE_RESOLUTION|>--- conflicted
+++ resolved
@@ -32,12 +32,8 @@
 
 from swift.common.db import ContainerBroker
 from swift.common.utils import get_logger, get_param, hash_path, \
-<<<<<<< HEAD
     normalize_timestamp, storage_directory, split_path, urlparse, \
-    validate_sync_to
-=======
-    normalize_timestamp, storage_directory, split_path, XML_EXTRA_ENTITIES
->>>>>>> 866ffd39
+    validate_sync_to, XML_EXTRA_ENTITIES
 from swift.common.constraints import CONTAINER_LISTING_LIMIT, \
     check_mount, check_float, check_utf8
 from swift.common.bufferedhttp import http_connect
